--- conflicted
+++ resolved
@@ -179,9 +179,6 @@
         self,
         mapped_for: str | None = None,
         package_manager: str | None = None,
-<<<<<<< HEAD
-    ) -> dict[str, list[DepURL]]:
-=======
         with_version: bool = True,
     ) -> dict[str, list[str] | dict[str, list[str]]]:
         """
@@ -198,7 +195,6 @@
         :returns: A dictionary that resembles the `[external]` table, optionally with
             mapped dependencies instead of DepURLs.
         """
->>>>>>> c9a3813a
         result = {}
         mapping_method = self.map_versioned_dependencies if with_version else self.map_dependencies
         for name, value in asdict(self).items():
