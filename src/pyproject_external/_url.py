# SPDX-License-Identifier: MIT
# SPDX-FileCopyrightText: 2025 Quansight Labs

"""
Parse DepURLs (`dep:` strings)
"""

from __future__ import annotations

from logging import getLogger
from typing import TYPE_CHECKING
from urllib.parse import unquote

from packageurl import PackageURL
from packaging.markers import InvalidMarker, Marker

if TYPE_CHECKING:
    from typing import AnyStr, ClassVar

    try:
        from typing import Self
    except ImportError:
        from typing_extensions import Self

log = getLogger(__name__)


class DepURL(PackageURL):
    """
    A PURL derivative with some changes to accommodate PEP 725 requirements.

    Main differences:

    - The scheme is `dep:`, not `pkg:`.
    - The version field (`@...`) allows version ranges.
    - A new *type*, `virtual`, is recognized, with two namespaces: `compiler` and `interface`.
    """

    SCHEME: ClassVar[str] = "dep"

    def __new__(
        cls,
        type: AnyStr | None = None,
        namespace: AnyStr | None = None,
        name: AnyStr | None = None,
        version: AnyStr | None = None,
        qualifiers: AnyStr | dict[str, str] | None = None,
        subpath: AnyStr | None = None,
    ) -> Self:
        # Validate virtual types _before_ the namedtuple is created
        if type.lower() == "virtual":
            if not namespace or namespace.lower() not in ("compiler", "interface"):
                raise ValueError(
                    "'dep:virtual/*' only accepts 'compiler' or 'interface' as namespace."
                )
            namespace = namespace.lower()
            # names are normalized to lowercase
            name = name.lower()

        return super().__new__(
            cls,
            type=type,
            namespace=namespace,
            name=name,
            version=version,
            qualifiers=qualifiers,
            subpath=subpath,
        )

<<<<<<< HEAD
    @classmethod
    def from_string(cls, value: str) -> Self:
        if ";" in value:
            depurl, marker = value.rsplit(";", 1)
            try:
                Marker(marker)  # just check if it's parsable, we store it as string
            except InvalidMarker:
                log.warning(
                    "Invalid marker detected %s. Parsing whole string as a DepURL.", marker
                )
                depurl = value
                marker = None
        else:
            depurl = value
            marker = None
        parsed = super().from_string(depurl)
        if marker is not None:
            parsed.qualifiers["environment_marker"] = marker
        return parsed

    def to_string(self, drop_environment_marker: bool = True) -> str:
        components = self._asdict()
        # We don't want to export the environment marker
        components["qualifiers"] = components.get("qualifiers", {}).copy()
        components.get("qualifiers", {}).pop("environment_marker", None)
=======
    def to_string(self) -> str:
        """
        Generate a string, with no %-encoding.
        """
>>>>>>> c9a3813a
        # Parent class forces quoting on qualifiers and some others, we don't want that.
        as_string = f"dep:{unquote(PackageURL(**components).to_string())[4:]}"
        if not drop_environment_marker and self.environment_marker:
            return f"{as_string}; {self.environment_marker}"
        return as_string

    def _version_as_vers(self) -> str:
        if set(self.version).intersection("<>=!~*"):
            # Version range
            vers_type = "pypi" if self.type in ("generic", "virtual", "pypi") else self.type
            return f"vers:{vers_type}/{self.version}"
        # Literal version
        return self.version or ""

    def to_purl_string(self) -> str:
        """
        Generate a PURL string, with `pkg:` as the scheme, moving the version
        information to a `?vers` qualifier and raising if `dep:virtual/*` cases are passed.
        """
        if self.type == "virtual":
            raise NotImplementedError
        components = self._asdict()
        maybe_vers = self._version_as_vers()
        if self.version and self.version != maybe_vers:
            components.pop("version", None)
            components["qualifiers"]["vers"] = maybe_vers
        return PackageURL(**components).to_string()

    def to_core_metadata_string(self) -> str:
        """
        Generate a Core Metadata v2.5 string for DepURLs.

        TODO: Remove?
        """
        result = f"{'dep' if self.type == 'virtual' else 'pkg'}:{self.type}"
        if self.namespace:
            result += f"/{self.namespace}"
        result += f"/{self.name}"
        if self.version:
            result += f" ({self._version_as_vers()})"
        return result

    def evaluate_environment_marker(self) -> bool:
        if (marker := self.environment_marker) is not None:
            return marker.evaluate()
        return True

    @property
    def environment_marker(self) -> Marker | None:
        if marker := self.qualifiers.get("environment_marker"):
            return Marker(marker)
        return None<|MERGE_RESOLUTION|>--- conflicted
+++ resolved
@@ -67,9 +67,13 @@
             subpath=subpath,
         )
 
-<<<<<<< HEAD
     @classmethod
     def from_string(cls, value: str) -> Self:
+        """
+        Generate a DepURL object from a string, optionally containing an environment marker.
+
+        If present, the environment marker will be moved to an `environment_marker` qualifier.
+        """
         if ";" in value:
             depurl, marker = value.rsplit(";", 1)
             try:
@@ -89,16 +93,13 @@
         return parsed
 
     def to_string(self, drop_environment_marker: bool = True) -> str:
+        """
+        Generate a string, with no %-encoding.
+        """
         components = self._asdict()
         # We don't want to export the environment marker
         components["qualifiers"] = components.get("qualifiers", {}).copy()
         components.get("qualifiers", {}).pop("environment_marker", None)
-=======
-    def to_string(self) -> str:
-        """
-        Generate a string, with no %-encoding.
-        """
->>>>>>> c9a3813a
         # Parent class forces quoting on qualifiers and some others, we don't want that.
         as_string = f"dep:{unquote(PackageURL(**components).to_string())[4:]}"
         if not drop_environment_marker and self.environment_marker:
