--- conflicted
+++ resolved
@@ -158,7 +158,6 @@
     assert "Is this dependency in the right category?" in caplog.text
 
 
-<<<<<<< HEAD
 def test_external_with_environment_markers_pass():
     toml = dedent(
         f"""
@@ -180,7 +179,7 @@
     )
     assert ext.map_dependencies(
         "conda-forge",
-        key="build_requires",
+        categories=("build_requires",),
         package_manager="conda",
     ) == ["c-compiler", "python"]
 
@@ -196,12 +195,13 @@
     assert (
         ext.map_dependencies(
             "conda-forge",
-            key="build_requires",
+            categories=("build_requires",),
             package_manager="conda",
         )
         == []
     )
-=======
+
+
 def test_external_map_dependencies():
     toml = dedent(
         """
@@ -260,5 +260,4 @@
     commands = ext.query_commands("conda-forge", package_manager="conda")
     assert len(commands) == 2
     assert commands[0].arguments == ["libarrow-all"]
-    assert commands[1].arguments == ["make"]
->>>>>>> c9a3813a
+    assert commands[1].arguments == ["make"]